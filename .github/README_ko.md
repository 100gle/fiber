<p align="center">
  <a href="https://fiber.wiki">
    <img alt="Fiber" height="125" src="https://github.com/gofiber/docs/blob/master/static/fiber_v2_logo.svg">
  </a>
  <br>
  <a href="https://github.com/gofiber/fiber/blob/master/.github/README.md">
    <img height="20px" src="https://github.com/gofiber/docs/blob/master/static/flags/en.svg">
  </a>
  <a href="https://github.com/gofiber/fiber/blob/master/.github/README_ru.md">
    <img height="20px" src="https://github.com/gofiber/docs/blob/master/static/flags/ru.svg">
  </a>
  <a href="https://github.com/gofiber/fiber/blob/master/.github/README_es.md">
    <img height="20px" src="https://github.com/gofiber/docs/blob/master/static/flags/es.svg">
  </a>
  <a href="https://github.com/gofiber/fiber/blob/master/.github/README_ja.md">
    <img height="20px" src="https://github.com/gofiber/docs/blob/master/static/flags/jp.svg">
  </a>
  <a href="https://github.com/gofiber/fiber/blob/master/.github/README_pt.md">
    <img height="20px" src="https://github.com/gofiber/docs/blob/master/static/flags/pt.svg">
  </a>
  <a href="https://github.com/gofiber/fiber/blob/master/.github/README_zh-CN.md">
    <img height="20px" src="https://github.com/gofiber/docs/blob/master/static/flags/ch.svg">
  </a>
  <a href="https://github.com/gofiber/fiber/blob/master/.github/README_de.md">
    <img height="20px" src="https://github.com/gofiber/docs/blob/master/static/flags/de.svg">
  </a>
  <!--<a href="https://github.com/gofiber/fiber/blob/master/.github/README_ko.md">
    <img height="20px" src="https://github.com/gofiber/docs/blob/master/static/flags/ko.svg">
  </a>-->
  <a href="https://github.com/gofiber/fiber/blob/master/.github/README_fr.md">
    <img height="20px" src="https://github.com/gofiber/docs/blob/master/static/flags/fr.svg">
  </a>
  <a href="https://github.com/gofiber/fiber/blob/master/.github/README_tr.md">
    <img height="20px" src="https://github.com/gofiber/docs/blob/master/static/flags/tr.svg">
  </a>
  <a href="https://github.com/gofiber/fiber/blob/master/.github/README_id.md">
    <img height="20px" src="https://github.com/gofiber/docs/blob/master/static/flags/id.svg">
  </a>
  <br><br>
  <a href="https://github.com/gofiber/fiber/releases">
    <img src="https://img.shields.io/github/release/gofiber/fiber?style=flat-square">
  </a>
  <a href="https://fiber.wiki">
    <img src="https://img.shields.io/badge/api-documentation-blue?style=flat-square">
  </a>
  <a href="https://pkg.go.dev/github.com/gofiber/fiber?tab=doc">
    <img src="https://img.shields.io/badge/go.dev-reference-007d9c?logo=go&logoColor=white&style=flat-square">
  </a>
  <a href="#">
    <img src="https://img.shields.io/badge/goreport-A%2B-brightgreen?style=flat-square">
  </a>
  <a href="https://gocover.io/github.com/gofiber/fiber">
    <img src="https://img.shields.io/badge/coverage-91%25-brightgreen?style=flat-square">
  </a>
  <a href="https://travis-ci.org/gofiber/fiber">
    <img src="https://img.shields.io/travis/gofiber/fiber/master.svg?label=linux&style=flat-square">
  </a>
  <a href="https://travis-ci.org/gofiber/fiber">
    <img src="https://img.shields.io/travis/gofiber/fiber/master.svg?label=windows&style=flat-square">
  </a>
  <a href="https://travis-ci.org/gofiber/fiber">
    <img src="https://img.shields.io/travis/gofiber/fiber/master.svg?label=osx&style=flat-square">
  </a>
</p>
<p align="center">
  <b>Fiber</b>는 <a href="https://github.com/expressjs/express">Express</a>에서 영감을 받고, <a href="https://golang.org/doc/">Go</a>를 위한 <b>가장 빠른</b> HTTP 엔진인 <a ref="https://github.com/valyala/fasthttp">Fasthttp</a>를 토대로 만들어진 <b>웹 프레임워크</b> 입니다. <b>비 메모리 할당</b>과 <b>성능</b>을 고려한 <b>빠른</b> 개발을 위해 <b>손쉽게</b> 사용되도록 설계되었습니다.
</p>

## ⚡️ 빠른 시작

```go
package main

import "github.com/gofiber/fiber"

func main() {
  app := fiber.New()

  app.Get("/", func(c *fiber.Ctx) {
    c.Send("Hello, World!")
  })

  app.Listen(3000)
}
```

## ⚙️ 설치

우선, Go를 [다운로드](https://golang.org/dl/)하고 설치합니다. `1.11` 버전 이상이 요구됩니다.

[`go get`](https://golang.org/cmd/go/#hdr-Add_dependencies_to_current_module_and_install_them) 명령어를 이용해 설치가 완료됩니다:

```bash
go get -u github.com/gofiber/fiber/...
```

## 🤖 벤치마크

이 테스트들은 [TechEmpower](https://github.com/TechEmpower/FrameworkBenchmarks)와 [Go Web](https://github.com/smallnest/go-web-framework-benchmark)을 통해 측정되었습니다. 만약 모든 결과를 보고 싶다면, [Wiki](https://fiber.wiki/benchmarks)를 확인해 주세요.

<p float="left" align="middle">
  <img src="https://github.com/gofiber/docs/blob/master/.gitbook/assets//benchmark-pipeline.png" width="49%">
  <img src="https://github.com/gofiber/docs/blob/master/.gitbook/assets//benchmark_alloc.png" width="49%">
</p>

## 🎯 특징

- 견고한 [라우팅](https://fiber.wiki/routing)
- [정적 파일](https://fiber.wiki/application#static) 제공
- 뛰어난 [성능](https://fiber.wiki/benchmarks)
- [적은 메모리](https://fiber.wiki/benchmarks) 공간
- [API 엔드포인트](https://fiber.wiki/context)
- 미들웨어 & [Next](https://fiber.wiki/context#next) 지원
- [빠른](https://dev.to/koddr/welcome-to-fiber-an-express-js-styled-fastest-web-framework-written-with-on-golang-497) 서버 사이드 프로그래밍
- 10개 언어로 번역됨
- 더 알고 싶다면, [Fiber 둘러보기](https://fiber.wiki/)

## 💡 철학

[Node.js](https://nodejs.org/en/about/)에서 [Go](https://golang.org/doc/)로 전환하는 새로운 고퍼분들은 웹 어플리케이션이나 마이크로 서비스 개발을 시작할 수 있게 되기 전에 학습 곡선에 시달리고 있습니다. Fiber는 **웹 프레임워크**로서, 새로운 고퍼분들이 따뜻하고 믿음직한 환영을 가지고 빠르게 Go의 세상에 진입할 수 있게 **미니멀리즘**의 개념과 **UNIX 방식**에 따라 개발되었습니다.

Fiber는 인터넷에서 가장 인기있는 웹 프레임워크인 Express에서 **영감을 받았습니다.** 우리는 Express의 **쉬운** 사용과 Go의 **성능**을 결합하였습니다. 만약 당신이 Node.js (Express 또는 비슷한 것을 사용하여) 로 웹 어플리케이션을 개발한 경험이 있다면, 많은 메소드들과 원리들이 **매우 비슷하게** 느껴질 것 입니다.

우리는 **어떤한** 작업, **마감일정**, 개발자의 **기술**이던간에 **빠르고**, **유연하고**, **익숙한** Go 웹 프레임워크를 만들기 위해 사용자들의 [이슈들](https://github.com/gofiber/fiber/issues)을(그리고 모든 인터넷을 통해) **듣고 있습니다**! Express가 자바스크립트 세계에서 하는 것 처럼요.

## 👀 예제

다음은 일반적인 예제들 입니다. 

> 더 많은 코드 예제를 보고 싶다면, [Recipes 저장소](https://github.com/gofiber/recipes) 또는 [API 문서](https://fiber.wiki)를 방문하세요.

### Routing

Docs:

- 📖 https://fiber.wiki/#basic-routing

Example:

```go
func main() {
  app := fiber.New()

  // GET /john
  app.Get("/:name", func(c *fiber.Ctx) {
    fmt.Printf("Hello %s!", c.Params("name"))
    // => Hello john!
  })

  // GET /john
  app.Get("/:name/:age?", func(c *fiber.Ctx) {
    fmt.Printf("Name: %s, Age: %s", c.Params("name"), c.Params("age"))
    // => Name: john, Age:
  })

  // GET /api/register
  app.Get("/api*", func(c *fiber.Ctx) {
    fmt.Printf("/api%s", c.Params("*"))
    // => /api/register
  })

  app.Listen(3000)
}
```

### Serve static files
Docs:

- 📖 https://fiber.wiki/application#static

Example:

```go
func main() {
  app := fiber.New()

  app.Static("/", "/public")
  // => http://localhost:3000/js/script.js
  // => http://localhost:3000/css/style.css

  app.Static("/prefix", "/public")
  // => http://localhost:3000/prefix/js/script.js
  // => http://localhost:3000/prefix/css/style.css

  app.Static("*", "/public/index.html")
  // => http://localhost:3000/any/path/shows/index/html

  app.Listen(3000)
}
```

### Middleware & Next
Docs:

- 📖 https://fiber.wiki/routing#middleware
- 📖 https://fiber.wiki/context#next

Example:

```go
func main() {
  app := fiber.New()

  // Match any route
  app.Use(func(c *fiber.Ctx) {
    fmt.Println("First middleware")
    c.Next()
  })

  // Match all routes starting with /api
  app.Use("/api", func(c *fiber.Ctx) {
    fmt.Println("Second middleware")
    c.Next()
  })

  // POST /api/register
  app.Post("/api/register", func(c *fiber.Ctx) {
    fmt.Println("Last middleware")
    c.Send("Hello, World!")
  })

  app.Listen(3000)
}
```

<details>
  <summary>📚 Show more code examples</summary>

### Template engines
<<<<<<< HEAD

=======
>>>>>>> ed2db211
Docs:

- 📖 https://fiber.wiki/application#settings
- 📖 https://fiber.wiki/context#render

Supported engines:

- [html](https://golang.org/pkg/html/template/)
- [amber](https://github.com/eknkc/amber)
- [handlebars](https://github.com/aymerick/raymond)
- [mustache](https://github.com/cbroglie/mustache)
- [pug](https://github.com/Joker/jade)

Example:

```go
func main() {
  // You can setup template engine before initiation app:
  app := fiber.New(&fiber.Settings{
    TemplateEngine:    "mustache",
    TemplateFolder:    "./views",
    TemplateExtension: ".tmpl",
  })

  // OR after initiation app at any convenient location:
  app.Settings.TemplateEngine = "mustache"
  app.Settings.TemplateFolder = "./views"
  app.Settings.TemplateExtension = ".tmpl"

  // And now, you can call template `./views/home.tmpl` like this:
  app.Get("/", func(c *fiber.Ctx) {
    c.Render("home", fiber.Map{
      "title": "Homepage",
      "year":  1999,
    })
  })

  // ...
}
```

### Grouping routes into chains
<<<<<<< HEAD

=======
>>>>>>> ed2db211
Docs:

- 📖 https://fiber.wiki/application#group

Example:

```go
func main() {
  app := fiber.New()

  // Root API route
  api := app.Group("/api", cors())  // /api

  // API v1 routes
  v1 := api.Group("/v1", mysql())   // /api/v1
  v1.Get("/list", handler)          // /api/v1/list
  v1.Get("/user", handler)          // /api/v1/user

  // API v2 routes
  v2 := api.Group("/v2", mongodb()) // /api/v2
  v2.Get("/list", handler)          // /api/v2/list
  v2.Get("/user", handler)          // /api/v2/user

  // ...
}
```

### Middleware logger
<<<<<<< HEAD

=======
>>>>>>> ed2db211
Docs:

- 📖 https://fiber.wiki/middleware#logger

Example:

```go
import (
    "github.com/gofiber/fiber"
    "github.com/gofiber/logger"
)

func main() {
    app := fiber.New()

    // Optional logger config
    config := logger.LoggerConfig{
      Format:     "${time} - ${method} ${path}\n",
      TimeFormat: "Mon, 2 Jan 2006 15:04:05 MST",
    }

    // Logger with config
    app.Use(logger.New(config))

    app.Listen(3000)
}
```

### Cross-Origin Resource Sharing (CORS)
<<<<<<< HEAD

Docs:

- 📖 https://fiber.wiki/middleware#cors
=======
Docs:

- 📖 https://fiber.wiki/middleware#cors

> [CORS](https://developer.mozilla.org/en-US/docs/Web/HTTP/CORS)은 추가적인 HTTP 헤더를 이용해 브라우저들이 한 출처에서 실행되는 웹 어플리케이션에게 다른 출처의 선택된 자원으로의 접근을 주도록 말해줍니다. 웹 어플리케이션은 자체와 다른 출처에 속해있는 자원(도메인, 프로토콜, 또는 포트)을 요청할때 cross-origin HTTP 요청을 실행합니다.
>>>>>>> ed2db211

Example:

```go
import (
    "github.com/gofiber/fiber"
    "github.com/gofiber/cors"
)

func main() {
    app := fiber.New()

    // CORS with default config
    app.Use(cors.New())

    app.Listen(3000)
}
```

<<<<<<< HEAD
Check CORS by passing any domain in `Origin` header:
=======
`Origin` 헤더에 아무 도메인이나 넣어서 CORS를 확인해보세요:
>>>>>>> ed2db211

```bash
curl -H "Origin: http://example.com" --verbose http://localhost:3000
```

### Custom 404 response

Docs:

- 📖 https://fiber.wiki/application#http-methods

Example:

```go
func main() {
  app := fiber.New()

  app.Static("/public")

  app.Get("/demo", func(c *fiber.Ctx) {
    c.Send("This is a demo!")
  })

  app.Post("/register", func(c *fiber.Ctx) {
    c.Send("Welcome!")
  })

  // Last middleware to match anything
  app.Use(func(c *fiber.Ctx) {
    c.SendStatus(404) 
    // => 404 "Not Found"
  })

  app.Listen(3000)
}
```

### JSON Response
<<<<<<< HEAD

=======
>>>>>>> ed2db211
Docs:

- 📖 https://fiber.wiki/context#json

Example:

```go
type User struct {
  Name string `json:"name"`
  Age  int    `json:"age"`
}

func main() {
  app := fiber.New()

  app.Get("/user", func(c *fiber.Ctx) {
    c.JSON(&User{"John", 20})
    // => {"name":"John", "age":20}
  })

  app.Get("/json", func(c *fiber.Ctx) {
    c.JSON(fiber.Map{
      "success": true,
      "message": "Hi John!",
    })
    // => {"success":true, "message":"Hi John!"}
  })

  app.Listen(3000)
}
```

<<<<<<< HEAD
### WebSocket middleware

Docs:

- 📖 https://fiber.wiki/middleware#websocket
=======
### WebSocket support
Docs:

- 📖 https://fiber.wiki/application#websocket
>>>>>>> ed2db211

Example:

```go
import (
    "github.com/gofiber/fiber"
    "github.com/gofiber/websocket"
)

func main() {
  app := fiber.New()

  app.Get("/ws", websocket.New(func(c *websocket.Conn) {
    for {
      mt, msg, err := c.ReadMessage()
      if err != nil {
        log.Println("read:", err)
        break
      }
      log.Printf("recv: %s", msg)
      err = c.WriteMessage(mt, msg)
      if err != nil {
        log.Println("write:", err)
        break
      }
    }
  }))

  app.Listen(3000)
  // ws://localhost:3000/ws
}
```

### Recover middleware
<<<<<<< HEAD
=======
Docs:

- 📖 https://fiber.wiki/middleware#recover

Example:

```go
package main
>>>>>>> ed2db211

Docs:

- 📖 https://fiber.wiki/middleware#recover

Example:

```go
import (
    "github.com/gofiber/fiber"
    "github.com/gofiber/recover"
)

func main() {
  app := fiber.New()

  // Optional recover config
  config := recover.LoggerConfig{
    Handler: func(c *fiber.Ctx, err error) {
			c.SendString(err.Error())
			c.SendStatus(500)
		},
  }

  // Logger with custom config
  app.Use(recover.New(config))

  app.Listen(3000)
}
```
</details>

## 💬 미디어

- [Welcome to Fiber — an Express.js styled web framework written in Go with ❤️](https://dev.to/koddr/welcome-to-fiber-an-express-js-styled-fastest-web-framework-written-with-on-golang-497) _by [Vic Shóstak](https://github.com/koddr), 03 Feb 2020_
- [Fiber release v1.7 is out now! 🎉 What's new and is he still fast, flexible and friendly?](https://dev.to/koddr/fiber-v2-is-out-now-what-s-new-and-is-he-still-fast-flexible-and-friendly-3ipf) (_by [Vic Shóstak](https://github.com/koddr), 21 Feb 2020_)
- [🚀 Fiber v1.8. What's new, updated and re-thinked?](https://dev.to/koddr/fiber-v1-8-what-s-new-updated-and-re-thinked-339h) (_by [Vic Shóstak](https://github.com/koddr), 03 Mar 2020_)

## 👍 기여

`Fiber`의 활발한 개발을 지원하고 감사 인사를 하고 싶다면:

1. 프로젝트에 [GitHub Star](https://github.com/gofiber/fiber/stargazers)를 추가하세요.
2. [트위터에서](https://twitter.com/intent/tweet?text=%F0%9F%9A%80%20Fiber%20%E2%80%94%20is%20an%20Express.js%20inspired%20web%20framework%20build%20on%20Fasthttp%20for%20%23Go%20https%3A%2F%2Fgithub.com%2Fgofiber%2Ffiber) 프로젝트에 대해 트윗하세요.
3. [Medium](https://medium.com/), [Dev.to](https://dev.to/) 또는 개인 블로그에 리뷰 또는 튜토리얼을 작성하세요.
4. 이 `README`를 다른 언어로 번역하는 것을 도와주세요.

## ☕ Supporters

<a href="https://www.buymeacoffee.com/fenny" target="_blank">
  <img src="https://github.com/gofiber/docs/blob/master/static/buy-morning-coffee-3x.gif" alt="Buy Me A Coffee" height="100" >
</a>
<table>
  <tr>
    <td align="center">
        <a href="https://github.com/bihe">
          <img src="https://avatars1.githubusercontent.com/u/635852?s=460&v=4" width="100px"></br>
          <sub><b>HenrikBinggl</b></sub>
        </a>
    </td>
    <td align="center">
      <a href="https://github.com/koddr">
        <img src="https://avatars0.githubusercontent.com/u/11155743?s=460&v=4" width="100px"></br>
        <sub><b>Vic&nbsp;Shóstak</b></sub>
      </a>
    </td>
    <td align="center">
      <a href="https://github.com/MarvinJWendt">
        <img src="https://avatars1.githubusercontent.com/u/31022056?s=460&v=4" width="100px"></br>
        <sub><b>MarvinJWendt</b></sub>
      </a>
    </td>
    <td align="center">
      <a href="https://github.com/toishy">
        <img src="https://avatars1.githubusercontent.com/u/31921460?s=460&v=4" width="100px"></br>
        <sub><b>ToishY</b></sub>
      </a>
    </td>
    <td align="center">
        <a href="https://github.com/gofiber/fiber">
          <img src="https://i.stack.imgur.com/frlIf.png" width="100px"></br>
          <sub><b>JustDave</b></sub>
        </a>
    </td>
  </tr>
</table>

## ⭐️ Stars

<a href="https://starchart.cc/gofiber/fiber" rel="nofollow"><img src="https://starchart.cc/gofiber/fiber.svg" alt="Stars over time" style="max-width:100%;"></a>

## ⚠️ 라이센스

`Fiber` 는 [MIT License](https://github.com/gofiber/fiber/blob/master/LICENSE)에 따른 무료 오픈소스 소프트웨어 입니다.

[![](https://sourcerer.io/fame/Fenny/gofiber/fiber/images/0)](https://sourcerer.io/fame/Fenny/gofiber/fiber/links/0)
[![](https://sourcerer.io/fame/Fenny/gofiber/fiber/images/1)](https://sourcerer.io/fame/Fenny/gofiber/fiber/links/1)
[![](https://sourcerer.io/fame/Fenny/gofiber/fiber/images/2)](https://sourcerer.io/fame/Fenny/gofiber/fiber/links/2)
[![](https://sourcerer.io/fame/Fenny/gofiber/fiber/images/3)](https://sourcerer.io/fame/Fenny/gofiber/fiber/links/3)
[![](https://sourcerer.io/fame/Fenny/gofiber/fiber/images/4)](https://sourcerer.io/fame/Fenny/gofiber/fiber/links/4)
[![](https://sourcerer.io/fame/Fenny/gofiber/fiber/images/5)](https://sourcerer.io/fame/Fenny/gofiber/fiber/links/5)
[![](https://sourcerer.io/fame/Fenny/gofiber/fiber/images/6)](https://sourcerer.io/fame/Fenny/gofiber/fiber/links/6)<|MERGE_RESOLUTION|>--- conflicted
+++ resolved
@@ -227,10 +227,6 @@
   <summary>📚 Show more code examples</summary>
 
 ### Template engines
-<<<<<<< HEAD
-
-=======
->>>>>>> ed2db211
 Docs:
 
 - 📖 https://fiber.wiki/application#settings
@@ -273,10 +269,6 @@
 ```
 
 ### Grouping routes into chains
-<<<<<<< HEAD
-
-=======
->>>>>>> ed2db211
 Docs:
 
 - 📖 https://fiber.wiki/application#group
@@ -305,10 +297,6 @@
 ```
 
 ### Middleware logger
-<<<<<<< HEAD
-
-=======
->>>>>>> ed2db211
 Docs:
 
 - 📖 https://fiber.wiki/middleware#logger
@@ -338,18 +326,10 @@
 ```
 
 ### Cross-Origin Resource Sharing (CORS)
-<<<<<<< HEAD
-
 Docs:
 
 - 📖 https://fiber.wiki/middleware#cors
-=======
-Docs:
-
-- 📖 https://fiber.wiki/middleware#cors
-
-> [CORS](https://developer.mozilla.org/en-US/docs/Web/HTTP/CORS)은 추가적인 HTTP 헤더를 이용해 브라우저들이 한 출처에서 실행되는 웹 어플리케이션에게 다른 출처의 선택된 자원으로의 접근을 주도록 말해줍니다. 웹 어플리케이션은 자체와 다른 출처에 속해있는 자원(도메인, 프로토콜, 또는 포트)을 요청할때 cross-origin HTTP 요청을 실행합니다.
->>>>>>> ed2db211
+
 
 Example:
 
@@ -369,11 +349,8 @@
 }
 ```
 
-<<<<<<< HEAD
 Check CORS by passing any domain in `Origin` header:
-=======
 `Origin` 헤더에 아무 도메인이나 넣어서 CORS를 확인해보세요:
->>>>>>> ed2db211
 
 ```bash
 curl -H "Origin: http://example.com" --verbose http://localhost:3000
@@ -412,10 +389,6 @@
 ```
 
 ### JSON Response
-<<<<<<< HEAD
-
-=======
->>>>>>> ed2db211
 Docs:
 
 - 📖 https://fiber.wiki/context#json
@@ -448,18 +421,11 @@
 }
 ```
 
-<<<<<<< HEAD
 ### WebSocket middleware
 
 Docs:
 
 - 📖 https://fiber.wiki/middleware#websocket
-=======
-### WebSocket support
-Docs:
-
-- 📖 https://fiber.wiki/application#websocket
->>>>>>> ed2db211
 
 Example:
 
@@ -494,18 +460,6 @@
 ```
 
 ### Recover middleware
-<<<<<<< HEAD
-=======
-Docs:
-
-- 📖 https://fiber.wiki/middleware#recover
-
-Example:
-
-```go
-package main
->>>>>>> ed2db211
-
 Docs:
 
 - 📖 https://fiber.wiki/middleware#recover
