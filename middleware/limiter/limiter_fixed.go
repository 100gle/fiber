--- conflicted
+++ resolved
@@ -5,12 +5,8 @@
 	"sync"
 	"sync/atomic"
 
-<<<<<<< HEAD
 	"github.com/gofiber/fiber/v3"
-=======
-	"github.com/gofiber/fiber/v2"
-	"github.com/gofiber/fiber/v2/utils"
->>>>>>> ff460298
+	"github.com/gofiber/utils"
 )
 
 type FixedWindow struct{}
