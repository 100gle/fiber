// ⚡️ Fiber is an Express inspired web framework written in Go with ☕️
// 🤖 Github Repository: https://github.com/gofiber/fiber
// 📌 API Documentation: https://docs.gofiber.io

package fiber

import (
	"fmt"
	"reflect"
)

// Group struct
type Group struct {
	app         *App
	parentGroup *Group
	name        string

	Prefix string
}

// Name Assign name to specific route.
func (grp *Group) Name(name string) Router {
	grp.app.mutex.Lock()

	if grp.parentGroup != nil {
		grp.name = grp.parentGroup.name + name
	} else {
		grp.name = name
	}

	if err := grp.app.hooks.executeOnGroupNameHooks(*grp); err != nil {
		panic(err)
	}
	grp.app.mutex.Unlock()

	return grp
}

// Use registers a middleware route that will match requests
// with the provided prefix (which is optional and defaults to "/").
// Also, you can pass another app instance as a sub-router along a routing path.
// It's very useful to split up a large API as many independent routers and
// compose them as a single service using Use. The fiber's error handler and
// any of the fiber's sub apps are added to the application's error handlers
// to be invoked on errors that happen within the prefix route.
//
//		app.Use(func(c fiber.Ctx) error {
//		     return c.Next()
//		})
//		app.Use("/api", func(c fiber.Ctx) error {
//		     return c.Next()
//		})
//		app.Use("/api", handler, func(c fiber.Ctx) error {
//		     return c.Next()
//		})
//	 	subApp := fiber.New()
//		app.Use("/mounted-path", subApp)
//
// This method will match all HTTP verbs: GET, POST, PUT, HEAD etc...
<<<<<<< HEAD
func (grp *Group) Use(args ...any) Router {
	prefix := ""
	var subApp *App
=======
func (grp *Group) Use(args ...interface{}) Router {
	var prefix string
	var prefixes []string
>>>>>>> f8457f2e
	var handlers []Handler

	for i := 0; i < len(args); i++ {
		switch arg := args[i].(type) {
		case string:
			prefix = arg
<<<<<<< HEAD
		case *App:
			subApp = arg
=======
		case []string:
			prefixes = arg
>>>>>>> f8457f2e
		case Handler:
			handlers = append(handlers, arg)
		default:
			panic(fmt.Sprintf("use: invalid handler %v\n", reflect.TypeOf(arg)))
		}
	}

<<<<<<< HEAD
	if subApp != nil {
		grp.mount(prefix, subApp)
		return grp
	}

	grp.app.register([]string{methodUse}, getGroupPath(grp.Prefix, prefix), nil, handlers...)
=======
	if len(prefixes) == 0 {
		prefixes = append(prefixes, prefix)
	}

	for _, prefix := range prefixes {
		grp.app.register(methodUse, getGroupPath(grp.Prefix, prefix), grp, handlers...)
	}
>>>>>>> f8457f2e

	return grp
}

// Get registers a route for GET methods that requests a representation
// of the specified resource. Requests using GET should only retrieve data.
<<<<<<< HEAD
func (grp *Group) Get(path string, handler Handler, middleware ...Handler) Router {
	path = getGroupPath(grp.Prefix, path)
	return grp.app.Add([]string{MethodGet}, path, handler, middleware...)
=======
func (grp *Group) Get(path string, handlers ...Handler) Router {
	grp.Add(MethodHead, path, handlers...)
	return grp.Add(MethodGet, path, handlers...)
>>>>>>> f8457f2e
}

// Head registers a route for HEAD methods that asks for a response identical
// to that of a GET request, but without the response body.
func (grp *Group) Head(path string, handler Handler, middleware ...Handler) Router {
	return grp.Add([]string{MethodHead}, path, handler, middleware...)
}

// Post registers a route for POST methods that is used to submit an entity to the
// specified resource, often causing a change in state or side effects on the server.
func (grp *Group) Post(path string, handler Handler, middleware ...Handler) Router {
	return grp.Add([]string{MethodPost}, path, handler, middleware...)
}

// Put registers a route for PUT methods that replaces all current representations
// of the target resource with the request payload.
func (grp *Group) Put(path string, handler Handler, middleware ...Handler) Router {
	return grp.Add([]string{MethodPut}, path, handler, middleware...)
}

// Delete registers a route for DELETE methods that deletes the specified resource.
func (grp *Group) Delete(path string, handler Handler, middleware ...Handler) Router {
	return grp.Add([]string{MethodDelete}, path, handler, middleware...)
}

// Connect registers a route for CONNECT methods that establishes a tunnel to the
// server identified by the target resource.
func (grp *Group) Connect(path string, handler Handler, middleware ...Handler) Router {
	return grp.Add([]string{MethodConnect}, path, handler, middleware...)
}

// Options registers a route for OPTIONS methods that is used to describe the
// communication options for the target resource.
func (grp *Group) Options(path string, handler Handler, middleware ...Handler) Router {
	return grp.Add([]string{MethodOptions}, path, handler, middleware...)
}

// Trace registers a route for TRACE methods that performs a message loop-back
// test along the path to the target resource.
func (grp *Group) Trace(path string, handler Handler, middleware ...Handler) Router {
	return grp.Add([]string{MethodTrace}, path, handler, middleware...)
}

// Patch registers a route for PATCH methods that is used to apply partial
// modifications to a resource.
func (grp *Group) Patch(path string, handler Handler, middleware ...Handler) Router {
	return grp.Add([]string{MethodPatch}, path, handler, middleware...)
}

<<<<<<< HEAD
// Add allows you to specify multiple HTTP methods to register a route.
func (grp *Group) Add(methods []string, path string, handler Handler, middleware ...Handler) Router {
	return grp.app.register(methods, getGroupPath(grp.Prefix, path), handler, middleware...)
=======
// Add allows you to specify a HTTP method to register a route
func (grp *Group) Add(method, path string, handlers ...Handler) Router {
	return grp.app.register(method, getGroupPath(grp.Prefix, path), grp, handlers...)
>>>>>>> f8457f2e
}

// Static will create a file server serving static files
func (grp *Group) Static(prefix, root string, config ...Static) Router {
	return grp.app.registerStatic(getGroupPath(grp.Prefix, prefix), root, config...)
}

// All will register the handler on all HTTP methods
<<<<<<< HEAD
func (grp *Group) All(path string, handler Handler, middleware ...Handler) Router {
	grp.Add(intMethod, path, handler, middleware...)
=======
func (grp *Group) All(path string, handlers ...Handler) Router {
	for _, method := range grp.app.config.RequestMethods {
		_ = grp.Add(method, path, handlers...)
	}
>>>>>>> f8457f2e
	return grp
}

// Group is used for Routes with common prefix to define a new sub-router with optional middleware.
//
//	api := app.Group("/api")
//	api.Get("/users", handler)
func (grp *Group) Group(prefix string, handlers ...Handler) Router {
	prefix = getGroupPath(grp.Prefix, prefix)
	if len(handlers) > 0 {
<<<<<<< HEAD
		grp.app.register([]string{methodUse}, prefix, nil, handlers...)
=======
		_ = grp.app.register(methodUse, prefix, grp, handlers...)
>>>>>>> f8457f2e
	}

	// Create new group
	newGrp := &Group{Prefix: prefix, app: grp.app, parentGroup: grp}
	if err := grp.app.hooks.executeOnGroupHooks(*newGrp); err != nil {
		panic(err)
	}

	return newGrp

}

// Route is used to define routes with a common prefix inside the common function.
// Uses Group method to define new sub-router.
func (grp *Group) Route(path string) Register {
	// Create new group
	register := &Registering{app: grp.app, path: getGroupPath(grp.Prefix, path)}

	return register
}<|MERGE_RESOLUTION|>--- conflicted
+++ resolved
@@ -57,28 +57,20 @@
 //		app.Use("/mounted-path", subApp)
 //
 // This method will match all HTTP verbs: GET, POST, PUT, HEAD etc...
-<<<<<<< HEAD
 func (grp *Group) Use(args ...any) Router {
-	prefix := ""
 	var subApp *App
-=======
-func (grp *Group) Use(args ...interface{}) Router {
 	var prefix string
 	var prefixes []string
->>>>>>> f8457f2e
 	var handlers []Handler
 
 	for i := 0; i < len(args); i++ {
 		switch arg := args[i].(type) {
 		case string:
 			prefix = arg
-<<<<<<< HEAD
 		case *App:
 			subApp = arg
-=======
 		case []string:
 			prefixes = arg
->>>>>>> f8457f2e
 		case Handler:
 			handlers = append(handlers, arg)
 		default:
@@ -86,37 +78,26 @@
 		}
 	}
 
-<<<<<<< HEAD
-	if subApp != nil {
-		grp.mount(prefix, subApp)
-		return grp
-	}
-
-	grp.app.register([]string{methodUse}, getGroupPath(grp.Prefix, prefix), nil, handlers...)
-=======
 	if len(prefixes) == 0 {
 		prefixes = append(prefixes, prefix)
 	}
 
 	for _, prefix := range prefixes {
-		grp.app.register(methodUse, getGroupPath(grp.Prefix, prefix), grp, handlers...)
+		if subApp != nil {
+			grp.mount(prefix, subApp)
+			return grp
+		}
+
+		grp.app.register([]string{methodUse}, getGroupPath(grp.Prefix, prefix), grp, nil, handlers...)
 	}
->>>>>>> f8457f2e
 
 	return grp
 }
 
 // Get registers a route for GET methods that requests a representation
 // of the specified resource. Requests using GET should only retrieve data.
-<<<<<<< HEAD
 func (grp *Group) Get(path string, handler Handler, middleware ...Handler) Router {
-	path = getGroupPath(grp.Prefix, path)
-	return grp.app.Add([]string{MethodGet}, path, handler, middleware...)
-=======
-func (grp *Group) Get(path string, handlers ...Handler) Router {
-	grp.Add(MethodHead, path, handlers...)
-	return grp.Add(MethodGet, path, handlers...)
->>>>>>> f8457f2e
+	return grp.Add([]string{MethodGet}, path, handler, middleware...)
 }
 
 // Head registers a route for HEAD methods that asks for a response identical
@@ -166,15 +147,9 @@
 	return grp.Add([]string{MethodPatch}, path, handler, middleware...)
 }
 
-<<<<<<< HEAD
 // Add allows you to specify multiple HTTP methods to register a route.
 func (grp *Group) Add(methods []string, path string, handler Handler, middleware ...Handler) Router {
-	return grp.app.register(methods, getGroupPath(grp.Prefix, path), handler, middleware...)
-=======
-// Add allows you to specify a HTTP method to register a route
-func (grp *Group) Add(method, path string, handlers ...Handler) Router {
-	return grp.app.register(method, getGroupPath(grp.Prefix, path), grp, handlers...)
->>>>>>> f8457f2e
+	return grp.app.register(methods, getGroupPath(grp.Prefix, path), grp, handler, middleware...)
 }
 
 // Static will create a file server serving static files
@@ -183,15 +158,8 @@
 }
 
 // All will register the handler on all HTTP methods
-<<<<<<< HEAD
 func (grp *Group) All(path string, handler Handler, middleware ...Handler) Router {
-	grp.Add(intMethod, path, handler, middleware...)
-=======
-func (grp *Group) All(path string, handlers ...Handler) Router {
-	for _, method := range grp.app.config.RequestMethods {
-		_ = grp.Add(method, path, handlers...)
-	}
->>>>>>> f8457f2e
+	_ = grp.Add(grp.app.config.RequestMethods, path, handler, middleware...)
 	return grp
 }
 
@@ -202,11 +170,7 @@
 func (grp *Group) Group(prefix string, handlers ...Handler) Router {
 	prefix = getGroupPath(grp.Prefix, prefix)
 	if len(handlers) > 0 {
-<<<<<<< HEAD
-		grp.app.register([]string{methodUse}, prefix, nil, handlers...)
-=======
-		_ = grp.app.register(methodUse, prefix, grp, handlers...)
->>>>>>> f8457f2e
+		_ = grp.app.register([]string{methodUse}, prefix, grp, nil, handlers...)
 	}
 
 	// Create new group
