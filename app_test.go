// ⚡️ Fiber is an Express inspired web framework written in Go with ☕️
// 🤖 Github Repository: https://github.com/gofiber/fiber
// 📌 API Documentation: https://docs.gofiber.io

package fiber

import (
	"bytes"
	"errors"
	"fmt"
	"io"
<<<<<<< HEAD
	"log"
=======
	"io/ioutil"
>>>>>>> 1fec8757
	"mime/multipart"
	"net"
	"net/http"
	"net/http/httptest"
	"reflect"
	"regexp"
	"runtime"
	"strings"
	"testing"
	"time"

	"github.com/gofiber/fiber/v3/utils"
	"github.com/valyala/fasthttp"
)

var testEmptyHandler = func(c Ctx) error {
	return nil
}

func testStatus200(t *testing.T, app *App, url string, method string) {
	t.Helper()

	req := httptest.NewRequest(method, url, nil)

	resp, err := app.Test(req)
	utils.AssertEqual(t, nil, err, "app.Test(req)")
	utils.AssertEqual(t, 200, resp.StatusCode, "Status code")
}

func testErrorResponse(t *testing.T, err error, resp *http.Response, expectedBodyError string) {
	utils.AssertEqual(t, nil, err, "app.Test(req)")
	utils.AssertEqual(t, 500, resp.StatusCode, "Status code")

	body, err := io.ReadAll(resp.Body)
	utils.AssertEqual(t, nil, err)
	utils.AssertEqual(t, expectedBodyError, string(body), "Response body")
}

func Test_App_MethodNotAllowed(t *testing.T) {
	app := New()

	app.Use(func(c Ctx) error {
		return c.Next()
	})

	app.Post("/", testEmptyHandler)

	app.Options("/", testEmptyHandler)

	resp, err := app.Test(httptest.NewRequest(MethodPost, "/", nil))
	utils.AssertEqual(t, nil, err)
	utils.AssertEqual(t, 200, resp.StatusCode)
	utils.AssertEqual(t, "", resp.Header.Get(HeaderAllow))

	resp, err = app.Test(httptest.NewRequest(MethodGet, "/", nil))
	utils.AssertEqual(t, nil, err)
	utils.AssertEqual(t, 405, resp.StatusCode)
	utils.AssertEqual(t, "POST, OPTIONS", resp.Header.Get(HeaderAllow))

	resp, err = app.Test(httptest.NewRequest(MethodPatch, "/", nil))
	utils.AssertEqual(t, nil, err)
	utils.AssertEqual(t, 405, resp.StatusCode)
	utils.AssertEqual(t, "POST, OPTIONS", resp.Header.Get(HeaderAllow))

	resp, err = app.Test(httptest.NewRequest(MethodPut, "/", nil))
	utils.AssertEqual(t, nil, err)
	utils.AssertEqual(t, 405, resp.StatusCode)
	utils.AssertEqual(t, "POST, OPTIONS", resp.Header.Get(HeaderAllow))

	app.Get("/", testEmptyHandler)

	resp, err = app.Test(httptest.NewRequest(MethodTrace, "/", nil))
	utils.AssertEqual(t, nil, err)
	utils.AssertEqual(t, 405, resp.StatusCode)
	utils.AssertEqual(t, "GET, HEAD, POST, OPTIONS", resp.Header.Get(HeaderAllow))

	resp, err = app.Test(httptest.NewRequest(MethodPatch, "/", nil))
	utils.AssertEqual(t, nil, err)
	utils.AssertEqual(t, 405, resp.StatusCode)
	utils.AssertEqual(t, "GET, HEAD, POST, OPTIONS", resp.Header.Get(HeaderAllow))

	resp, err = app.Test(httptest.NewRequest(MethodPut, "/", nil))
	utils.AssertEqual(t, nil, err)
	utils.AssertEqual(t, 405, resp.StatusCode)
	utils.AssertEqual(t, "GET, HEAD, POST, OPTIONS", resp.Header.Get(HeaderAllow))
}

func Test_App_Custom_Middleware_404_Should_Not_SetMethodNotAllowed(t *testing.T) {
	app := New()

	app.Use(func(c Ctx) error {
		return c.SendStatus(404)
	})

	app.Post("/", testEmptyHandler)

	resp, err := app.Test(httptest.NewRequest(MethodGet, "/", nil))
	utils.AssertEqual(t, nil, err)
	utils.AssertEqual(t, 404, resp.StatusCode)

	g := app.Group("/with-next", func(c Ctx) error {
		return c.Status(404).Next()
	})

	g.Post("/", testEmptyHandler)

	resp, err = app.Test(httptest.NewRequest(MethodGet, "/with-next", nil))
	utils.AssertEqual(t, nil, err)
	utils.AssertEqual(t, 404, resp.StatusCode)
}

func Test_App_ServerErrorHandler_SmallReadBuffer(t *testing.T) {
	expectedError := regexp.MustCompile(
		`error when reading request headers: small read buffer\. Increase ReadBufferSize\. Buffer size=4096, contents: "GET / HTTP/1.1\\r\\nHost: example\.com\\r\\nVery-Long-Header: -+`,
	)
	app := New()

	app.Get("/", func(c Ctx) error {
		panic(errors.New("should never called"))
	})

	request := httptest.NewRequest(MethodGet, "/", nil)
	logHeaderSlice := make([]string, 5000)
	request.Header.Set("Very-Long-Header", strings.Join(logHeaderSlice, "-"))
	_, err := app.Test(request)

	if err == nil {
		t.Error("Expect an error at app.Test(request)")
	}

	utils.AssertEqual(
		t,
		true,
		expectedError.MatchString(err.Error()),
		fmt.Sprintf("Has: %s, expected pattern: %s", err.Error(), expectedError.String()),
	)
}

func Test_App_Errors(t *testing.T) {
	app := New(Config{
		BodyLimit: 4,
	})

	app.Get("/", func(c Ctx) error {
		return errors.New("hi, i'm an error")
	})

	resp, err := app.Test(httptest.NewRequest(MethodGet, "/", nil))
	utils.AssertEqual(t, nil, err, "app.Test(req)")
	utils.AssertEqual(t, 500, resp.StatusCode, "Status code")

	body, err := io.ReadAll(resp.Body)
	utils.AssertEqual(t, nil, err)
	utils.AssertEqual(t, "hi, i'm an error", string(body))

	_, err = app.Test(httptest.NewRequest(MethodGet, "/", strings.NewReader("big body")))
	if err != nil {
		utils.AssertEqual(t, "body size exceeds the given limit", err.Error(), "app.Test(req)")
	}
}

func Test_App_ErrorHandler_Custom(t *testing.T) {
	app := New(Config{
		ErrorHandler: func(c Ctx, err error) error {
			return c.Status(200).SendString("hi, i'm an custom error")
		},
	})

	app.Get("/", func(c Ctx) error {
		return errors.New("hi, i'm an error")
	})

	resp, err := app.Test(httptest.NewRequest(MethodGet, "/", nil))
	utils.AssertEqual(t, nil, err, "app.Test(req)")
	utils.AssertEqual(t, 200, resp.StatusCode, "Status code")

	body, err := io.ReadAll(resp.Body)
	utils.AssertEqual(t, nil, err)
	utils.AssertEqual(t, "hi, i'm an custom error", string(body))
}

func Test_App_ErrorHandler_HandlerStack(t *testing.T) {
	app := New(Config{
		ErrorHandler: func(c Ctx, err error) error {
			utils.AssertEqual(t, "1: USE error", err.Error())
			return DefaultErrorHandler(c, err)
		},
	})
	app.Use("/", func(c Ctx) error {
		err := c.Next() // call next USE
		utils.AssertEqual(t, "2: USE error", err.Error())
		return errors.New("1: USE error")
	}, func(c Ctx) error {
		err := c.Next() // call [0] GET
		utils.AssertEqual(t, "0: GET error", err.Error())
		return errors.New("2: USE error")
	})
	app.Get("/", func(c Ctx) error {
		return errors.New("0: GET error")
	})

	resp, err := app.Test(httptest.NewRequest(MethodGet, "/", nil))
	utils.AssertEqual(t, nil, err, "app.Test(req)")
	utils.AssertEqual(t, 500, resp.StatusCode, "Status code")

	body, err := io.ReadAll(resp.Body)
	utils.AssertEqual(t, nil, err)
	utils.AssertEqual(t, "1: USE error", string(body))
}

func Test_App_ErrorHandler_RouteStack(t *testing.T) {
	app := New(Config{
		ErrorHandler: func(c Ctx, err error) error {
			utils.AssertEqual(t, "1: USE error", err.Error())
			return DefaultErrorHandler(c, err)
		},
	})
	app.Use("/", func(c Ctx) error {
		err := c.Next()
		utils.AssertEqual(t, "0: GET error", err.Error())
		return errors.New("1: USE error") // [2] call ErrorHandler
	})
	app.Get("/test", func(c Ctx) error {
		return errors.New("0: GET error") // [1] return to USE
	})

	resp, err := app.Test(httptest.NewRequest(MethodGet, "/test", nil))
	utils.AssertEqual(t, nil, err, "app.Test(req)")
	utils.AssertEqual(t, 500, resp.StatusCode, "Status code")

	body, err := io.ReadAll(resp.Body)
	utils.AssertEqual(t, nil, err)
	utils.AssertEqual(t, "1: USE error", string(body))
}

func Test_App_ErrorHandler_GroupMount(t *testing.T) {
	micro := New(Config{
		ErrorHandler: func(c Ctx, err error) error {
			utils.AssertEqual(t, "0: GET error", err.Error())
			return c.Status(500).SendString("1: custom error")
		},
	})
	micro.Get("/doe", func(c Ctx) error {
		return errors.New("0: GET error")
	})

	app := New()
	v1 := app.Group("/v1")
	v1.Mount("/john", micro)

	resp, err := app.Test(httptest.NewRequest(MethodGet, "/v1/john/doe", nil))
	testErrorResponse(t, err, resp, "1: custom error")
}

func Test_App_ErrorHandler_GroupMountRootLevel(t *testing.T) {
	micro := New(Config{
		ErrorHandler: func(c Ctx, err error) error {
			utils.AssertEqual(t, "0: GET error", err.Error())
			return c.Status(500).SendString("1: custom error")
		},
	})
	micro.Get("/john/doe", func(c Ctx) error {
		return errors.New("0: GET error")
	})

	app := New()
	v1 := app.Group("/v1")
	v1.Mount("/", micro)

	resp, err := app.Test(httptest.NewRequest(MethodGet, "/v1/john/doe", nil))
	testErrorResponse(t, err, resp, "1: custom error")
}

func Test_App_Nested_Params(t *testing.T) {
	app := New()

	app.Get("/test", func(c Ctx) error {
		return c.Status(400).Send([]byte("Should move on"))
	})
	app.Get("/test/:param", func(c Ctx) error {
		return c.Status(400).Send([]byte("Should move on"))
	})
	app.Get("/test/:param/test", func(c Ctx) error {
		return c.Status(400).Send([]byte("Should move on"))
	})
	app.Get("/test/:param/test/:param2", func(c Ctx) error {
		return c.Status(200).Send([]byte("Good job"))
	})

	req := httptest.NewRequest(MethodGet, "/test/john/test/doe", nil)
	resp, err := app.Test(req)

	utils.AssertEqual(t, nil, err, "app.Test(req)")
	utils.AssertEqual(t, 200, resp.StatusCode, "Status code")
}

// go test -run Test_App_Mount
func Test_App_Mount(t *testing.T) {
	micro := New()
	micro.Get("/doe", func(c Ctx) error {
		return c.SendStatus(StatusOK)
	})

	app := New()
	app.Mount("/john", micro)

	resp, err := app.Test(httptest.NewRequest(MethodGet, "/john/doe", nil))
	utils.AssertEqual(t, nil, err, "app.Test(req)")
	utils.AssertEqual(t, 200, resp.StatusCode, "Status code")
	utils.AssertEqual(t, uint32(2), app.handlersCount)
}

func Test_App_Use_Params(t *testing.T) {
	app := New()

	app.Use("/prefix/:param", func(c Ctx) error {
		utils.AssertEqual(t, "john", c.Params("param"))
		return nil
	})

	app.Use("/foo/:bar?", func(c Ctx) error {
		utils.AssertEqual(t, "foobar", c.Params("bar", "foobar"))
		return nil
	})

	app.Use("/:param/*", func(c Ctx) error {
		utils.AssertEqual(t, "john", c.Params("param"))
		utils.AssertEqual(t, "doe", c.Params("*"))
		return nil
	})

	resp, err := app.Test(httptest.NewRequest(MethodGet, "/prefix/john", nil))
	utils.AssertEqual(t, nil, err, "app.Test(req)")
	utils.AssertEqual(t, 200, resp.StatusCode, "Status code")

	resp, err = app.Test(httptest.NewRequest(MethodGet, "/john/doe", nil))
	utils.AssertEqual(t, nil, err, "app.Test(req)")
	utils.AssertEqual(t, 200, resp.StatusCode, "Status code")

	resp, err = app.Test(httptest.NewRequest(MethodGet, "/foo", nil))
	utils.AssertEqual(t, nil, err, "app.Test(req)")
	utils.AssertEqual(t, 200, resp.StatusCode, "Status code")

	defer func() {
		if err := recover(); err != nil {
			utils.AssertEqual(t, "use: invalid handler func()\n", fmt.Sprintf("%v", err))
		}
	}()

	app.Use("/:param/*", func() {
		// this should panic
	})
}

func Test_App_Use_UnescapedPath(t *testing.T) {
	app := New(Config{UnescapePath: true, CaseSensitive: true})

	app.Use("/cRéeR/:param", func(c Ctx) error {
		utils.AssertEqual(t, "/cRéeR/اختبار", c.Path())
		return c.SendString(c.Params("param"))
	})

	app.Use("/abc", func(c Ctx) error {
		utils.AssertEqual(t, "/AbC", c.Path())
		return nil
	})

	resp, err := app.Test(httptest.NewRequest(MethodGet, "/cR%C3%A9eR/%D8%A7%D8%AE%D8%AA%D8%A8%D8%A7%D8%B1", nil))
	utils.AssertEqual(t, nil, err, "app.Test(req)")
	utils.AssertEqual(t, StatusOK, resp.StatusCode, "Status code")

	body, err := io.ReadAll(resp.Body)
	utils.AssertEqual(t, nil, err, "app.Test(req)")
	// check the param result
	utils.AssertEqual(t, "اختبار", app.getString(body))

	// with lowercase letters
	resp, err = app.Test(httptest.NewRequest(MethodGet, "/cr%C3%A9er/%D8%A7%D8%AE%D8%AA%D8%A8%D8%A7%D8%B1", nil))
	utils.AssertEqual(t, nil, err, "app.Test(req)")
	utils.AssertEqual(t, StatusNotFound, resp.StatusCode, "Status code")
}

func Test_App_Use_CaseSensitive(t *testing.T) {
	app := New(Config{CaseSensitive: true})

	app.Use("/abc", func(c Ctx) error {
		return c.SendString(c.Path())
	})

	// wrong letters in the requested route -> 404
	resp, err := app.Test(httptest.NewRequest(MethodGet, "/AbC", nil))
	utils.AssertEqual(t, nil, err, "app.Test(req)")
	utils.AssertEqual(t, StatusNotFound, resp.StatusCode, "Status code")

	// right letters in the requrested route -> 200
	resp, err = app.Test(httptest.NewRequest(MethodGet, "/abc", nil))
	utils.AssertEqual(t, nil, err, "app.Test(req)")
	utils.AssertEqual(t, StatusOK, resp.StatusCode, "Status code")

	// check the detected path when the case insensitive recognition is activated
	app.config.CaseSensitive = false
	// check the case sensitive feature
	resp, err = app.Test(httptest.NewRequest(MethodGet, "/AbC", nil))
	utils.AssertEqual(t, nil, err, "app.Test(req)")
	utils.AssertEqual(t, StatusOK, resp.StatusCode, "Status code")

	body, err := io.ReadAll(resp.Body)
	utils.AssertEqual(t, nil, err, "app.Test(req)")
	// check the detected path result
	utils.AssertEqual(t, "/AbC", app.getString(body))
}

func Test_App_Add_Method_Test(t *testing.T) {
	app := New()
	defer func() {
		if err := recover(); err != nil {
			utils.AssertEqual(t, "add: invalid http method JOHN\n", fmt.Sprintf("%v", err))
		}
	}()
	app.Add("JOHN", "/doe", testEmptyHandler)
}

// go test -run Test_App_GETOnly
func Test_App_GETOnly(t *testing.T) {
	app := New(Config{
		GETOnly: true,
	})

	app.Post("/", func(c Ctx) error {
		return c.SendString("Hello 👋!")
	})

	req := httptest.NewRequest(MethodPost, "/", nil)
	resp, err := app.Test(req)
	utils.AssertEqual(t, nil, err, "app.Test(req)")
	utils.AssertEqual(t, StatusMethodNotAllowed, resp.StatusCode, "Status code")
}

func Test_App_Use_Params_Group(t *testing.T) {
	app := New()

	group := app.Group("/prefix/:param/*")
	group.Use("/", func(c Ctx) error {
		return c.Next()
	})
	group.Get("/test", func(c Ctx) error {
		utils.AssertEqual(t, "john", c.Params("param"))
		utils.AssertEqual(t, "doe", c.Params("*"))
		return nil
	})

	resp, err := app.Test(httptest.NewRequest(MethodGet, "/prefix/john/doe/test", nil))
	utils.AssertEqual(t, nil, err, "app.Test(req)")
	utils.AssertEqual(t, 200, resp.StatusCode, "Status code")
}

func Test_App_Chaining(t *testing.T) {
	n := func(c Ctx) error {
		return c.Next()
	}
	app := New()
	app.Use("/john", n, n, n, n, func(c Ctx) error {
		return c.SendStatus(202)
	})
	// check handler count for registered HEAD route
	utils.AssertEqual(t, 5, len(app.stack[methodInt(MethodHead)][0].Handlers), "app.Test(req)")

	req := httptest.NewRequest(MethodPost, "/john", nil)

	resp, err := app.Test(req)
	utils.AssertEqual(t, nil, err, "app.Test(req)")
	utils.AssertEqual(t, 202, resp.StatusCode, "Status code")

	app.Get("/test", n, n, n, n, func(c Ctx) error {
		return c.SendStatus(203)
	})

	req = httptest.NewRequest(MethodGet, "/test", nil)

	resp, err = app.Test(req)
	utils.AssertEqual(t, nil, err, "app.Test(req)")
	utils.AssertEqual(t, 203, resp.StatusCode, "Status code")
}

func Test_App_Order(t *testing.T) {
	app := New()

	app.Get("/test", func(c Ctx) error {
		c.Write([]byte("1"))
		return c.Next()
	})

	app.All("/test", func(c Ctx) error {
		c.Write([]byte("2"))
		return c.Next()
	})

	app.Use(func(c Ctx) error {
		c.Write([]byte("3"))
		return nil
	})

	req := httptest.NewRequest(MethodGet, "/test", nil)

	resp, err := app.Test(req)
	utils.AssertEqual(t, nil, err, "app.Test(req)")
	utils.AssertEqual(t, 200, resp.StatusCode, "Status code")

	body, err := io.ReadAll(resp.Body)
	utils.AssertEqual(t, nil, err)
	utils.AssertEqual(t, "123", string(body))
}

func Test_App_Methods(t *testing.T) {
	dummyHandler := testEmptyHandler

	app := New()

	app.Connect("/:john?/:doe?", dummyHandler)
	testStatus200(t, app, "/john/doe", "CONNECT")

	app.Put("/:john?/:doe?", dummyHandler)
	testStatus200(t, app, "/john/doe", MethodPut)

	app.Post("/:john?/:doe?", dummyHandler)
	testStatus200(t, app, "/john/doe", MethodPost)

	app.Delete("/:john?/:doe?", dummyHandler)
	testStatus200(t, app, "/john/doe", MethodDelete)

	app.Head("/:john?/:doe?", dummyHandler)
	testStatus200(t, app, "/john/doe", MethodHead)

	app.Patch("/:john?/:doe?", dummyHandler)
	testStatus200(t, app, "/john/doe", MethodPatch)

	app.Options("/:john?/:doe?", dummyHandler)
	testStatus200(t, app, "/john/doe", MethodOptions)

	app.Trace("/:john?/:doe?", dummyHandler)
	testStatus200(t, app, "/john/doe", MethodTrace)

	app.Get("/:john?/:doe?", dummyHandler)
	testStatus200(t, app, "/john/doe", MethodGet)

	app.All("/:john?/:doe?", dummyHandler)
	testStatus200(t, app, "/john/doe", MethodPost)

	app.Use("/:john?/:doe?", dummyHandler)
	testStatus200(t, app, "/john/doe", MethodGet)
}

func Test_App_Route_Naming(t *testing.T) {
	app := New()
	handler := func(c Ctx) error {
		return c.SendStatus(StatusOK)
	}
	app.Get("/john", handler).Name("john")
	app.Delete("/doe", handler)
	app.Name("doe")

	jane := app.Group("/jane").Name("jane.")
	jane.Get("/test", handler).Name("test")
	jane.Trace("/trace", handler).Name("trace")

	group := app.Group("/group")
	group.Get("/test", handler).Name("test")

	app.Post("/post", handler).Name("post")

	subGroup := jane.Group("/sub-group").Name("sub.")
	subGroup.Get("/done", handler).Name("done")

	utils.AssertEqual(t, "post", app.GetRoute("post").Name)
	utils.AssertEqual(t, "john", app.GetRoute("john").Name)
	utils.AssertEqual(t, "jane.test", app.GetRoute("jane.test").Name)
	utils.AssertEqual(t, "jane.trace", app.GetRoute("jane.trace").Name)
	utils.AssertEqual(t, "jane.sub.done", app.GetRoute("jane.sub.done").Name)
	utils.AssertEqual(t, "test", app.GetRoute("test").Name)
}

func Test_App_New(t *testing.T) {
	app := New()
	app.Get("/", testEmptyHandler)

	appConfig := New(Config{
		Immutable: true,
	})
	appConfig.Get("/", testEmptyHandler)
}

func Test_App_Config(t *testing.T) {
	app := New(Config{
		DisableStartupMessage: true,
	})
	utils.AssertEqual(t, true, app.Config().DisableStartupMessage)
}

func Test_App_Shutdown(t *testing.T) {
	t.Run("success", func(t *testing.T) {
		app := New(Config{
			DisableStartupMessage: true,
		})
		utils.AssertEqual(t, true, app.Shutdown() == nil)
	})

	t.Run("no server", func(t *testing.T) {
		app := &App{}
		if err := app.Shutdown(); err != nil {
			if err.Error() != "shutdown: server is not running" {
				t.Fatal()
			}
		}
	})
}

// go test -run Test_App_Static_Index_Default
func Test_App_Static_Index_Default(t *testing.T) {
	app := New()

	app.Static("/prefix", "./.github/workflows")
	app.Static("", "./.github/")
	app.Static("test", "", Static{Index: "index.html"})

	resp, err := app.Test(httptest.NewRequest(MethodGet, "/", nil))
	utils.AssertEqual(t, nil, err, "app.Test(req)")
	utils.AssertEqual(t, 200, resp.StatusCode, "Status code")
	utils.AssertEqual(t, false, resp.Header.Get(HeaderContentLength) == "")
	utils.AssertEqual(t, MIMETextHTMLCharsetUTF8, resp.Header.Get(HeaderContentType))

	body, err := io.ReadAll(resp.Body)
	utils.AssertEqual(t, nil, err)
	utils.AssertEqual(t, true, strings.Contains(string(body), "Hello, World!"))

	resp, err = app.Test(httptest.NewRequest(MethodGet, "/not-found", nil))
	utils.AssertEqual(t, nil, err, "app.Test(req)")
	utils.AssertEqual(t, 404, resp.StatusCode, "Status code")
	utils.AssertEqual(t, false, resp.Header.Get(HeaderContentLength) == "")
	utils.AssertEqual(t, MIMETextPlainCharsetUTF8, resp.Header.Get(HeaderContentType))

	body, err = io.ReadAll(resp.Body)
	utils.AssertEqual(t, nil, err)
	utils.AssertEqual(t, "Cannot GET /not-found", string(body))
}

// go test -run Test_App_Static_Index
func Test_App_Static_Direct(t *testing.T) {
	app := New()

	app.Static("/", "./.github")

	resp, err := app.Test(httptest.NewRequest(MethodGet, "/index.html", nil))
	utils.AssertEqual(t, nil, err, "app.Test(req)")
	utils.AssertEqual(t, 200, resp.StatusCode, "Status code")
	utils.AssertEqual(t, false, resp.Header.Get(HeaderContentLength) == "")
	utils.AssertEqual(t, MIMETextHTMLCharsetUTF8, resp.Header.Get(HeaderContentType))

	body, err := io.ReadAll(resp.Body)
	utils.AssertEqual(t, nil, err)
	utils.AssertEqual(t, true, strings.Contains(string(body), "Hello, World!"))

	resp, err = app.Test(httptest.NewRequest(MethodGet, "/testdata/testRoutes.json", nil))
	utils.AssertEqual(t, nil, err, "app.Test(req)")
	utils.AssertEqual(t, 200, resp.StatusCode, "Status code")
	utils.AssertEqual(t, false, resp.Header.Get(HeaderContentLength) == "")
	utils.AssertEqual(t, MIMEApplicationJSON, resp.Header.Get("Content-Type"))
	utils.AssertEqual(t, "", resp.Header.Get(HeaderCacheControl), "CacheControl Control")

	body, err = io.ReadAll(resp.Body)
	utils.AssertEqual(t, nil, err)
	utils.AssertEqual(t, true, strings.Contains(string(body), "testRoutes"))
}

// go test -run Test_App_Static_MaxAge
func Test_App_Static_MaxAge(t *testing.T) {
	app := New()

	app.Static("/", "./.github", Static{MaxAge: 100})

	resp, err := app.Test(httptest.NewRequest("GET", "/index.html", nil))
	utils.AssertEqual(t, nil, err, "app.Test(req)")
	utils.AssertEqual(t, 200, resp.StatusCode, "Status code")
	utils.AssertEqual(t, false, resp.Header.Get(HeaderContentLength) == "")
	utils.AssertEqual(t, "text/html; charset=utf-8", resp.Header.Get(HeaderContentType))
	utils.AssertEqual(t, "public, max-age=100", resp.Header.Get(HeaderCacheControl), "CacheControl Control")
}

// go test -run Test_App_Static_Download
func Test_App_Static_Download(t *testing.T) {
	app := New()

	app.Static("/fiber.png", "./.github/testdata/fs/img/fiber.png", Static{Download: true})

	resp, err := app.Test(httptest.NewRequest("GET", "/fiber.png", nil))
	utils.AssertEqual(t, nil, err, "app.Test(req)")
	utils.AssertEqual(t, 200, resp.StatusCode, "Status code")
	utils.AssertEqual(t, false, resp.Header.Get(HeaderContentLength) == "")
	utils.AssertEqual(t, "image/png", resp.Header.Get(HeaderContentType))
	utils.AssertEqual(t, `attachment`, resp.Header.Get(HeaderContentDisposition))
}

// go test -run Test_App_Static_Group
func Test_App_Static_Group(t *testing.T) {
	app := New()

	grp := app.Group("/v1", func(c Ctx) error {
		c.Set("Test-Header", "123")
		return c.Next()
	})

	grp.Static("/v2", "./.github/index.html")

	req := httptest.NewRequest(MethodGet, "/v1/v2", nil)
	resp, err := app.Test(req)
	utils.AssertEqual(t, nil, err, "app.Test(req)")
	utils.AssertEqual(t, 200, resp.StatusCode, "Status code")
	utils.AssertEqual(t, false, resp.Header.Get(HeaderContentLength) == "")
	utils.AssertEqual(t, MIMETextHTMLCharsetUTF8, resp.Header.Get(HeaderContentType))
	utils.AssertEqual(t, "123", resp.Header.Get("Test-Header"))

	grp = app.Group("/v2")
	grp.Static("/v3*", "./.github/index.html")

	req = httptest.NewRequest(MethodGet, "/v2/v3/john/doe", nil)
	resp, err = app.Test(req)
	utils.AssertEqual(t, nil, err, "app.Test(req)")
	utils.AssertEqual(t, 200, resp.StatusCode, "Status code")
	utils.AssertEqual(t, false, resp.Header.Get(HeaderContentLength) == "")
	utils.AssertEqual(t, MIMETextHTMLCharsetUTF8, resp.Header.Get(HeaderContentType))
}

func Test_App_Static_Wildcard(t *testing.T) {
	app := New()

	app.Static("*", "./.github/index.html")

	req := httptest.NewRequest(MethodGet, "/yesyes/john/doe", nil)
	resp, err := app.Test(req)
	utils.AssertEqual(t, nil, err, "app.Test(req)")
	utils.AssertEqual(t, 200, resp.StatusCode, "Status code")
	utils.AssertEqual(t, false, resp.Header.Get(HeaderContentLength) == "")
	utils.AssertEqual(t, MIMETextHTMLCharsetUTF8, resp.Header.Get(HeaderContentType))

	body, err := io.ReadAll(resp.Body)
	utils.AssertEqual(t, nil, err)
	utils.AssertEqual(t, true, strings.Contains(string(body), "Test file"))
}

func Test_App_Static_Prefix_Wildcard(t *testing.T) {
	app := New()

	app.Static("/test/*", "./.github/index.html")

	req := httptest.NewRequest(MethodGet, "/test/john/doe", nil)
	resp, err := app.Test(req)
	utils.AssertEqual(t, nil, err, "app.Test(req)")
	utils.AssertEqual(t, 200, resp.StatusCode, "Status code")
	utils.AssertEqual(t, false, resp.Header.Get(HeaderContentLength) == "")
	utils.AssertEqual(t, MIMETextHTMLCharsetUTF8, resp.Header.Get(HeaderContentType))

	app.Static("/my/nameisjohn*", "./.github/index.html")

	resp, err = app.Test(httptest.NewRequest(MethodGet, "/my/nameisjohn/no/its/not", nil))
	utils.AssertEqual(t, nil, err, "app.Test(req)")
	utils.AssertEqual(t, 200, resp.StatusCode, "Status code")
	utils.AssertEqual(t, false, resp.Header.Get(HeaderContentLength) == "")
	utils.AssertEqual(t, MIMETextHTMLCharsetUTF8, resp.Header.Get(HeaderContentType))

	body, err := io.ReadAll(resp.Body)
	utils.AssertEqual(t, nil, err)
	utils.AssertEqual(t, true, strings.Contains(string(body), "Test file"))
}

func Test_App_Static_Prefix(t *testing.T) {
	app := New()
	app.Static("/john", "./.github")

	req := httptest.NewRequest(MethodGet, "/john/index.html", nil)
	resp, err := app.Test(req)
	utils.AssertEqual(t, nil, err, "app.Test(req)")
	utils.AssertEqual(t, 200, resp.StatusCode, "Status code")
	utils.AssertEqual(t, false, resp.Header.Get(HeaderContentLength) == "")
	utils.AssertEqual(t, MIMETextHTMLCharsetUTF8, resp.Header.Get(HeaderContentType))

	app.Static("/prefix", "./.github/testdata")

	req = httptest.NewRequest(MethodGet, "/prefix/index.html", nil)
	resp, err = app.Test(req)
	utils.AssertEqual(t, nil, err, "app.Test(req)")
	utils.AssertEqual(t, 200, resp.StatusCode, "Status code")
	utils.AssertEqual(t, false, resp.Header.Get(HeaderContentLength) == "")
	utils.AssertEqual(t, MIMETextHTMLCharsetUTF8, resp.Header.Get(HeaderContentType))

	app.Static("/single", "./.github/testdata/testRoutes.json")

	req = httptest.NewRequest(MethodGet, "/single", nil)
	resp, err = app.Test(req)
	utils.AssertEqual(t, nil, err, "app.Test(req)")
	utils.AssertEqual(t, 200, resp.StatusCode, "Status code")
	utils.AssertEqual(t, false, resp.Header.Get(HeaderContentLength) == "")
	utils.AssertEqual(t, MIMEApplicationJSON, resp.Header.Get(HeaderContentType))
}

func Test_App_Static_Trailing_Slash(t *testing.T) {
	app := New()
	app.Static("/john", "./.github")

	req := httptest.NewRequest(MethodGet, "/john/", nil)
	resp, err := app.Test(req)
	utils.AssertEqual(t, nil, err, "app.Test(req)")
	utils.AssertEqual(t, 200, resp.StatusCode, "Status code")
	utils.AssertEqual(t, false, resp.Header.Get(HeaderContentLength) == "")
	utils.AssertEqual(t, MIMETextHTMLCharsetUTF8, resp.Header.Get(HeaderContentType))

	app.Static("/john_without_index", "./.github/testdata/fs/css")

	req = httptest.NewRequest(MethodGet, "/john_without_index/", nil)
	resp, err = app.Test(req)
	utils.AssertEqual(t, nil, err, "app.Test(req)")
	utils.AssertEqual(t, 404, resp.StatusCode, "Status code")
	utils.AssertEqual(t, false, resp.Header.Get(HeaderContentLength) == "")
	utils.AssertEqual(t, MIMETextPlainCharsetUTF8, resp.Header.Get(HeaderContentType))

	app.Static("/john/", "./.github")

	req = httptest.NewRequest(MethodGet, "/john/", nil)
	resp, err = app.Test(req)
	utils.AssertEqual(t, nil, err, "app.Test(req)")
	utils.AssertEqual(t, 200, resp.StatusCode, "Status code")
	utils.AssertEqual(t, false, resp.Header.Get(HeaderContentLength) == "")
	utils.AssertEqual(t, MIMETextHTMLCharsetUTF8, resp.Header.Get(HeaderContentType))

	req = httptest.NewRequest(MethodGet, "/john", nil)
	resp, err = app.Test(req)
	utils.AssertEqual(t, nil, err, "app.Test(req)")
	utils.AssertEqual(t, 200, resp.StatusCode, "Status code")
	utils.AssertEqual(t, false, resp.Header.Get(HeaderContentLength) == "")
	utils.AssertEqual(t, MIMETextHTMLCharsetUTF8, resp.Header.Get(HeaderContentType))

	app.Static("/john_without_index/", "./.github/testdata/fs/css")

	req = httptest.NewRequest(MethodGet, "/john_without_index/", nil)
	resp, err = app.Test(req)
	utils.AssertEqual(t, nil, err, "app.Test(req)")
	utils.AssertEqual(t, 404, resp.StatusCode, "Status code")
	utils.AssertEqual(t, false, resp.Header.Get(HeaderContentLength) == "")
	utils.AssertEqual(t, MIMETextPlainCharsetUTF8, resp.Header.Get(HeaderContentType))
}

func Test_App_Static_Next(t *testing.T) {
	app := New()
	app.Static("/", ".github", Static{
		Next: func(c Ctx) bool {
			// If value of the header is any other from "skip"
			// c.Next() will be invoked
			return c.Get("X-Custom-Header") == "skip"
		},
	})
	app.Get("/", func(c Ctx) error {
		return c.SendString("You've skipped app.Static")
	})

	t.Run("app.Static is skipped: invoking Get handler", func(t *testing.T) {
		req := httptest.NewRequest("GET", "/", nil)
		req.Header.Set("X-Custom-Header", "skip")
		resp, err := app.Test(req)
		utils.AssertEqual(t, nil, err)
		utils.AssertEqual(t, 200, resp.StatusCode)
		utils.AssertEqual(t, false, resp.Header.Get(HeaderContentLength) == "")
		utils.AssertEqual(t, MIMETextPlainCharsetUTF8, resp.Header.Get(HeaderContentType))

		body, err := io.ReadAll(resp.Body)
		utils.AssertEqual(t, nil, err)
		utils.AssertEqual(t, true, strings.Contains(string(body), "You've skipped app.Static"))
	})

	t.Run("app.Static is not skipped: serving index.html", func(t *testing.T) {
		req := httptest.NewRequest("GET", "/", nil)
		req.Header.Set("X-Custom-Header", "don't skip")
		resp, err := app.Test(req)
		utils.AssertEqual(t, nil, err)
		utils.AssertEqual(t, 200, resp.StatusCode)
		utils.AssertEqual(t, false, resp.Header.Get(HeaderContentLength) == "")
		utils.AssertEqual(t, MIMETextHTMLCharsetUTF8, resp.Header.Get(HeaderContentType))

		body, err := io.ReadAll(resp.Body)
		utils.AssertEqual(t, nil, err)
		utils.AssertEqual(t, true, strings.Contains(string(body), "Hello, World!"))
	})
}

// go test -run Test_App_Mixed_Routes_WithSameLen
func Test_App_Mixed_Routes_WithSameLen(t *testing.T) {
	app := New()

	// middleware
	app.Use(func(c Ctx) error {
		c.Set("TestHeader", "TestValue")
		return c.Next()
	})
	// routes with the same length
	app.Static("/tesbar", "./.github")
	app.Get("/foobar", func(c Ctx) error {
		c.Type("html")
		return c.Send([]byte("FOO_BAR"))
	})

	// match get route
	req := httptest.NewRequest(MethodGet, "/foobar", nil)
	resp, err := app.Test(req)
	utils.AssertEqual(t, nil, err, "app.Test(req)")
	utils.AssertEqual(t, 200, resp.StatusCode, "Status code")
	utils.AssertEqual(t, false, resp.Header.Get(HeaderContentLength) == "")
	utils.AssertEqual(t, "TestValue", resp.Header.Get("TestHeader"))
	utils.AssertEqual(t, "text/html", resp.Header.Get(HeaderContentType))

	body, err := io.ReadAll(resp.Body)
	utils.AssertEqual(t, nil, err)
	utils.AssertEqual(t, "FOO_BAR", string(body))

	// match static route
	req = httptest.NewRequest(MethodGet, "/tesbar", nil)
	resp, err = app.Test(req)
	utils.AssertEqual(t, nil, err, "app.Test(req)")
	utils.AssertEqual(t, 200, resp.StatusCode, "Status code")
	utils.AssertEqual(t, false, resp.Header.Get(HeaderContentLength) == "")
	utils.AssertEqual(t, "TestValue", resp.Header.Get("TestHeader"))
	utils.AssertEqual(t, "text/html; charset=utf-8", resp.Header.Get(HeaderContentType))

	body, err = io.ReadAll(resp.Body)
	utils.AssertEqual(t, nil, err)
	utils.AssertEqual(t, true, strings.Contains(string(body), "Hello, World!"), "Response: "+string(body))
	utils.AssertEqual(t, true, strings.HasPrefix(string(body), "<!DOCTYPE html>"), "Response: "+string(body))
}

func Test_App_Group_Invalid(t *testing.T) {
	defer func() {
		if err := recover(); err != nil {
			utils.AssertEqual(t, "use: invalid handler int\n", fmt.Sprintf("%v", err))
		}
	}()
	New().Group("/").Use(1)
}

// go test -run Test_App_Group_Mount
func Test_App_Group_Mount(t *testing.T) {
	micro := New()
	micro.Get("/doe", func(c Ctx) error {
		return c.SendStatus(StatusOK)
	})

	app := New()
	v1 := app.Group("/v1")
	v1.Mount("/john", micro)

	resp, err := app.Test(httptest.NewRequest(MethodGet, "/v1/john/doe", nil))
	utils.AssertEqual(t, nil, err, "app.Test(req)")
	utils.AssertEqual(t, 200, resp.StatusCode, "Status code")
	utils.AssertEqual(t, uint32(2), app.handlersCount)
}

func Test_App_Group(t *testing.T) {
	dummyHandler := testEmptyHandler

	app := New()

	grp := app.Group("/test")
	grp.Get("/", dummyHandler)
	testStatus200(t, app, "/test", MethodGet)

	grp.Get("/:demo?", dummyHandler)
	testStatus200(t, app, "/test/john", MethodGet)

	grp.Connect("/CONNECT", dummyHandler)
	testStatus200(t, app, "/test/CONNECT", MethodConnect)

	grp.Put("/PUT", dummyHandler)
	testStatus200(t, app, "/test/PUT", MethodPut)

	grp.Post("/POST", dummyHandler)
	testStatus200(t, app, "/test/POST", MethodPost)

	grp.Delete("/DELETE", dummyHandler)
	testStatus200(t, app, "/test/DELETE", MethodDelete)

	grp.Head("/HEAD", dummyHandler)
	testStatus200(t, app, "/test/HEAD", MethodHead)

	grp.Patch("/PATCH", dummyHandler)
	testStatus200(t, app, "/test/PATCH", MethodPatch)

	grp.Options("/OPTIONS", dummyHandler)
	testStatus200(t, app, "/test/OPTIONS", MethodOptions)

	grp.Trace("/TRACE", dummyHandler)
	testStatus200(t, app, "/test/TRACE", MethodTrace)

	grp.All("/ALL", dummyHandler)
	testStatus200(t, app, "/test/ALL", MethodPost)

	grp.Use(dummyHandler)
	testStatus200(t, app, "/test/oke", MethodGet)

	grp.Use("/USE", dummyHandler)
	testStatus200(t, app, "/test/USE/oke", MethodGet)

	api := grp.Group("/v1")
	api.Post("/", dummyHandler)

	resp, err := app.Test(httptest.NewRequest(MethodPost, "/test/v1/", nil))
	utils.AssertEqual(t, nil, err, "app.Test(req)")
	utils.AssertEqual(t, 200, resp.StatusCode, "Status code")
	// utils.AssertEqual(t, "/test/v1", resp.Header.Get("Location"), "Location")

	api.Get("/users", dummyHandler)
	resp, err = app.Test(httptest.NewRequest(MethodGet, "/test/v1/UsErS", nil))
	utils.AssertEqual(t, nil, err, "app.Test(req)")
	utils.AssertEqual(t, 200, resp.StatusCode, "Status code")
	// utils.AssertEqual(t, "/test/v1/users", resp.Header.Get("Location"), "Location")
}

func Test_App_Route(t *testing.T) {
	dummyHandler := testEmptyHandler

	app := New()

	grp := app.Route("/test", func(grp Router) {
		grp.Get("/", dummyHandler)
		grp.Get("/:demo?", dummyHandler)
		grp.Connect("/CONNECT", dummyHandler)
		grp.Put("/PUT", dummyHandler)
		grp.Post("/POST", dummyHandler)
		grp.Delete("/DELETE", dummyHandler)
		grp.Head("/HEAD", dummyHandler)
		grp.Patch("/PATCH", dummyHandler)
		grp.Options("/OPTIONS", dummyHandler)
		grp.Trace("/TRACE", dummyHandler)
		grp.All("/ALL", dummyHandler)
		grp.Use(dummyHandler)
		grp.Use("/USE", dummyHandler)
	})

	testStatus200(t, app, "/test", MethodGet)
	testStatus200(t, app, "/test/john", MethodGet)
	testStatus200(t, app, "/test/CONNECT", MethodConnect)
	testStatus200(t, app, "/test/PUT", MethodPut)
	testStatus200(t, app, "/test/POST", MethodPost)
	testStatus200(t, app, "/test/DELETE", MethodDelete)
	testStatus200(t, app, "/test/HEAD", MethodHead)
	testStatus200(t, app, "/test/PATCH", MethodPatch)
	testStatus200(t, app, "/test/OPTIONS", MethodOptions)
	testStatus200(t, app, "/test/TRACE", MethodTrace)
	testStatus200(t, app, "/test/ALL", MethodPost)
	testStatus200(t, app, "/test/oke", MethodGet)
	testStatus200(t, app, "/test/USE/oke", MethodGet)

	grp.Route("/v1", func(grp Router) {
		grp.Post("/", dummyHandler)
		grp.Get("/users", dummyHandler)
	})

	resp, err := app.Test(httptest.NewRequest(MethodPost, "/test/v1/", nil))
	utils.AssertEqual(t, nil, err, "app.Test(req)")
	utils.AssertEqual(t, 200, resp.StatusCode, "Status code")

	resp, err = app.Test(httptest.NewRequest(MethodGet, "/test/v1/UsErS", nil))
	utils.AssertEqual(t, nil, err, "app.Test(req)")
	utils.AssertEqual(t, 200, resp.StatusCode, "Status code")
}

func Test_App_Deep_Group(t *testing.T) {
	runThroughCount := 0
	dummyHandler := func(c Ctx) error {
		runThroughCount++
		return c.Next()
	}

	app := New()
	gAPI := app.Group("/api", dummyHandler)
	gV1 := gAPI.Group("/v1", dummyHandler)
	gUser := gV1.Group("/user", dummyHandler)
	gUser.Get("/authenticate", func(c Ctx) error {
		runThroughCount++
		return c.SendStatus(200)
	})
	testStatus200(t, app, "/api/v1/user/authenticate", MethodGet)
	utils.AssertEqual(t, 4, runThroughCount, "Loop count")
}

// go test -run Test_App_Next_Method
func Test_App_Next_Method(t *testing.T) {
	app := New()
	app.config.DisableStartupMessage = true

	app.Use(func(c Ctx) error {
		utils.AssertEqual(t, MethodGet, c.Method())
		err := c.Next()
		utils.AssertEqual(t, MethodGet, c.Method())
		return err
	})

	resp, err := app.Test(httptest.NewRequest(MethodGet, "/", nil))
	utils.AssertEqual(t, nil, err, "app.Test(req)")
	utils.AssertEqual(t, 404, resp.StatusCode, "Status code")
}

// go test -v -run=^$ -bench=Benchmark_AcquireCtx -benchmem -count=4
func Benchmark_AcquireCtx(b *testing.B) {
	app := New()
	for n := 0; n < b.N; n++ {
		c := app.AcquireCtx()
		c.Reset(&fasthttp.RequestCtx{})

		app.ReleaseCtx(c)
	}
}

// go test -v -run=^$ -bench=Benchmark_NewError -benchmem -count=4
func Benchmark_NewError(b *testing.B) {
	for n := 0; n < b.N; n++ {
		NewError(200, "test")
	}
}

// go test -run Test_NewError
func Test_NewError(t *testing.T) {
	e := NewError(StatusForbidden, "permission denied")
	utils.AssertEqual(t, StatusForbidden, e.Code)
	utils.AssertEqual(t, "permission denied", e.Message)
}

// go test -run Test_Test_Timeout
func Test_Test_Timeout(t *testing.T) {
	app := New()
	app.config.DisableStartupMessage = true

	app.Get("/", testEmptyHandler)

	resp, err := app.Test(httptest.NewRequest(MethodGet, "/", nil), -1)
	utils.AssertEqual(t, nil, err, "app.Test(req)")
	utils.AssertEqual(t, 200, resp.StatusCode, "Status code")

<<<<<<< HEAD
	app.Get("timeout", func(c Ctx) error {
		time.Sleep(55 * time.Millisecond)
=======
	app.Get("timeout", func(c *Ctx) error {
		time.Sleep(200 * time.Millisecond)
>>>>>>> 1fec8757
		return nil
	})

	_, err = app.Test(httptest.NewRequest(MethodGet, "/timeout", nil), 20)
	utils.AssertEqual(t, true, err != nil, "app.Test(req)")
}

type errorReader int

func (errorReader) Read([]byte) (int, error) {
	return 0, errors.New("errorReader")
}

// go test -run Test_Test_DumpError
func Test_Test_DumpError(t *testing.T) {
	app := New()
	app.config.DisableStartupMessage = true

	app.Get("/", testEmptyHandler)

	resp, err := app.Test(httptest.NewRequest(MethodGet, "/", errorReader(0)))
	utils.AssertEqual(t, true, resp == nil)
	utils.AssertEqual(t, "errorReader", err.Error())
}

// go test -run Test_App_Handler
func Test_App_Handler(t *testing.T) {
	h := New().Handler()
	utils.AssertEqual(t, "fasthttp.RequestHandler", reflect.TypeOf(h).String())
}

type invalidView struct{}

func (invalidView) Load() error { return errors.New("invalid view") }

func (i invalidView) Render(io.Writer, string, any, ...string) error { panic("implement me") }

// go test -run Test_App_Init_Error_View
func Test_App_Init_Error_View(t *testing.T) {
	app := New(Config{Views: invalidView{}})

	defer func() {
		if err := recover(); err != nil {
			utils.AssertEqual(t, "implement me", fmt.Sprintf("%v", err))
		}
	}()
	_ = app.config.Views.Render(nil, "", nil)
}

// go test -run Test_App_Stack
func Test_App_Stack(t *testing.T) {
	app := New()

	app.Use("/path0", testEmptyHandler)
	app.Get("/path1", testEmptyHandler)
	app.Get("/path2", testEmptyHandler)
	app.Post("/path3", testEmptyHandler)

	stack := app.Stack()
	utils.AssertEqual(t, 9, len(stack))
	utils.AssertEqual(t, 3, len(stack[methodInt(MethodGet)]))
	utils.AssertEqual(t, 3, len(stack[methodInt(MethodHead)]))
	utils.AssertEqual(t, 2, len(stack[methodInt(MethodPost)]))
	utils.AssertEqual(t, 1, len(stack[methodInt(MethodPut)]))
	utils.AssertEqual(t, 1, len(stack[methodInt(MethodPatch)]))
	utils.AssertEqual(t, 1, len(stack[methodInt(MethodDelete)]))
	utils.AssertEqual(t, 1, len(stack[methodInt(MethodConnect)]))
	utils.AssertEqual(t, 1, len(stack[methodInt(MethodOptions)]))
	utils.AssertEqual(t, 1, len(stack[methodInt(MethodTrace)]))
}

// go test -run Test_App_HandlersCount
func Test_App_HandlersCount(t *testing.T) {
	app := New()

	app.Use("/path0", testEmptyHandler)
	app.Get("/path2", testEmptyHandler)
	app.Post("/path3", testEmptyHandler)

	count := app.HandlersCount()
	utils.AssertEqual(t, uint32(4), count)
}

// go test -run Test_App_ReadTimeout
func Test_App_ReadTimeout(t *testing.T) {
	app := New(Config{
		ReadTimeout:           time.Nanosecond,
		IdleTimeout:           time.Minute,
		DisableStartupMessage: true,
		DisableKeepalive:      true,
	})

	app.Get("/read-timeout", func(c Ctx) error {
		return c.SendString("I should not be sent")
	})

	go func() {
		time.Sleep(500 * time.Millisecond)

		conn, err := net.Dial(NetworkTCP4, "127.0.0.1:4004")
		utils.AssertEqual(t, nil, err)
		defer conn.Close()

		_, err = conn.Write([]byte("HEAD /read-timeout HTTP/1.1\r\n"))
		utils.AssertEqual(t, nil, err)

		buf := make([]byte, 1024)
		var n int
		n, err = conn.Read(buf)

		utils.AssertEqual(t, nil, err)
		utils.AssertEqual(t, true, bytes.Contains(buf[:n], []byte("408 Request Timeout")))

		utils.AssertEqual(t, nil, app.Shutdown())
	}()

	utils.AssertEqual(t, nil, app.Listen(":4004"))
}

// go test -run Test_App_BadRequest
func Test_App_BadRequest(t *testing.T) {
	app := New(Config{
		DisableStartupMessage: true,
	})

	app.Get("/bad-request", func(c Ctx) error {
		return c.SendString("I should not be sent")
	})

	go func() {
		time.Sleep(500 * time.Millisecond)
		conn, err := net.Dial(NetworkTCP4, "127.0.0.1:4005")
		utils.AssertEqual(t, nil, err)
		defer conn.Close()

		_, err = conn.Write([]byte("BadRequest\r\n"))
		utils.AssertEqual(t, nil, err)

		buf := make([]byte, 1024)
		var n int
		n, err = conn.Read(buf)
		utils.AssertEqual(t, nil, err)

		utils.AssertEqual(t, true, bytes.Contains(buf[:n], []byte("400 Bad Request")))

		utils.AssertEqual(t, nil, app.Shutdown())
	}()

	utils.AssertEqual(t, nil, app.Listen(":4005"))
}

// go test -run Test_App_SmallReadBuffer
func Test_App_SmallReadBuffer(t *testing.T) {
	app := New(Config{
		ReadBufferSize:        1,
		DisableStartupMessage: true,
	})

	app.Get("/small-read-buffer", func(c Ctx) error {
		return c.SendString("I should not be sent")
	})

	go func() {
		time.Sleep(500 * time.Millisecond)
		resp, err := http.Get("http://127.0.0.1:4006/small-read-buffer")
		if resp != nil {
			utils.AssertEqual(t, 431, resp.StatusCode)
		}
		utils.AssertEqual(t, nil, err)
		utils.AssertEqual(t, nil, app.Shutdown())
	}()

	utils.AssertEqual(t, nil, app.Listen(":4006"))
}

func Test_App_Server(t *testing.T) {
	app := New()

	utils.AssertEqual(t, false, app.Server() == nil)
}

func Test_App_Error_In_Fasthttp_Server(t *testing.T) {
	app := New()
	app.config.ErrorHandler = func(c Ctx, err error) error {
		return errors.New("fake error")
	}
	app.server.GetOnly = true

	resp, err := app.Test(httptest.NewRequest(MethodPost, "/", nil))
	utils.AssertEqual(t, nil, err)
	utils.AssertEqual(t, 500, resp.StatusCode)
}

// go test -race -run Test_App_New_Test_Parallel
func Test_App_New_Test_Parallel(t *testing.T) {
	t.Run("Test_App_New_Test_Parallel_1", func(t *testing.T) {
		t.Parallel()
		app := New(Config{Immutable: true})
		app.Test(httptest.NewRequest("GET", "/", nil))
	})
	t.Run("Test_App_New_Test_Parallel_2", func(t *testing.T) {
		t.Parallel()
		app := New(Config{Immutable: true})
		app.Test(httptest.NewRequest("GET", "/", nil))
	})
}

func Test_App_ReadBodyStream(t *testing.T) {
	app := New(Config{StreamRequestBody: true})
	app.Post("/", func(c Ctx) error {
		// Calling c.Body() automatically reads the entire stream.
		return c.SendString(fmt.Sprintf("%v %s", c.Request().IsBodyStream(), c.Body()))
	})
	testString := "this is a test"
	resp, err := app.Test(httptest.NewRequest("POST", "/", bytes.NewBufferString(testString)))
	utils.AssertEqual(t, nil, err, "app.Test(req)")
	body, err := io.ReadAll(resp.Body)
	utils.AssertEqual(t, nil, err, "io.ReadAll(resp.Body)")
	utils.AssertEqual(t, fmt.Sprintf("true %s", testString), string(body))
}

func Test_App_DisablePreParseMultipartForm(t *testing.T) {
	// Must be used with both otherwise there is no point.
	testString := "this is a test"

	app := New(Config{DisablePreParseMultipartForm: true, StreamRequestBody: true})
	app.Post("/", func(c Ctx) error {
		req := c.Request()
		mpf, err := req.MultipartForm()
		if err != nil {
			return err
		}
		if !req.IsBodyStream() {
			return fmt.Errorf("not a body stream")
		}
		file, err := mpf.File["test"][0].Open()
		if err != nil {
			return err
		}
		buffer := make([]byte, len(testString))
		n, err := file.Read(buffer)
		if err != nil {
			return err
		}
		if n != len(testString) {
			return fmt.Errorf("bad read length")
		}
		return c.Send(buffer)
	})
	b := &bytes.Buffer{}
	w := multipart.NewWriter(b)
	writer, err := w.CreateFormFile("test", "test")
	utils.AssertEqual(t, nil, err, "w.CreateFormFile")
	n, err := writer.Write([]byte(testString))
	utils.AssertEqual(t, nil, err, "writer.Write")
	utils.AssertEqual(t, len(testString), n, "writer n")
	utils.AssertEqual(t, nil, w.Close(), "w.Close()")

	req := httptest.NewRequest("POST", "/", b)
	req.Header.Set("Content-Type", w.FormDataContentType())
	resp, err := app.Test(req)
	utils.AssertEqual(t, nil, err, "app.Test(req)")
	body, err := io.ReadAll(resp.Body)
	utils.AssertEqual(t, nil, err, "io.ReadAll(resp.Body)")

	utils.AssertEqual(t, testString, string(body))
}

func Test_App_UseMountedErrorHandler(t *testing.T) {
	app := New()

	fiber := New(Config{
		ErrorHandler: func(c Ctx, err error) error {
			return c.Status(500).SendString("hi, i'm a custom error")
		},
	})
	fiber.Get("/", func(c Ctx) error {
		return errors.New("something happened")
	})

	app.Mount("/api", fiber)

	resp, err := app.Test(httptest.NewRequest(MethodGet, "/api", nil))
	testErrorResponse(t, err, resp, "hi, i'm a custom error")
}

func Test_App_UseMountedErrorHandlerRootLevel(t *testing.T) {
	app := New()

	fiber := New(Config{
		ErrorHandler: func(c Ctx, err error) error {
			return c.Status(500).SendString("hi, i'm a custom error")
		},
	})
	fiber.Get("/api", func(c Ctx) error {
		return errors.New("something happened")
	})

	app.Mount("/", fiber)

	resp, err := app.Test(httptest.NewRequest(MethodGet, "/api", nil))
	testErrorResponse(t, err, resp, "hi, i'm a custom error")
}

func Test_App_UseMountedErrorHandlerForBestPrefixMatch(t *testing.T) {
	app := New()

	tsf := func(c Ctx, err error) error {
		return c.Status(200).SendString("hi, i'm a custom sub sub fiber error")
	}
	tripleSubFiber := New(Config{
		ErrorHandler: tsf,
	})
	tripleSubFiber.Get("/", func(c Ctx) error {
		return errors.New("something happened")
	})

	sf := func(c Ctx, err error) error {
		return c.Status(200).SendString("hi, i'm a custom sub fiber error")
	}
	subfiber := New(Config{
		ErrorHandler: sf,
	})
	subfiber.Get("/", func(c Ctx) error {
		return errors.New("something happened")
	})
	subfiber.Mount("/third", tripleSubFiber)

	f := func(c Ctx, err error) error {
		return c.Status(200).SendString("hi, i'm a custom error")
	}
	fiber := New(Config{
		ErrorHandler: f,
	})
	fiber.Get("/", func(c Ctx) error {
		return errors.New("something happened")
	})
	fiber.Mount("/sub", subfiber)

	app.Mount("/api", fiber)

	resp, err := app.Test(httptest.NewRequest(MethodGet, "/api/sub", nil))
	utils.AssertEqual(t, nil, err, "/api/sub req")
	utils.AssertEqual(t, 200, resp.StatusCode, "Status code")

	b, err := io.ReadAll(resp.Body)
	utils.AssertEqual(t, nil, err, "iotuil.ReadAll()")
	utils.AssertEqual(t, "hi, i'm a custom sub fiber error", string(b), "Response body")

	resp2, err := app.Test(httptest.NewRequest(MethodGet, "/api/sub/third", nil))
	utils.AssertEqual(t, nil, err, "/api/sub/third req")
	utils.AssertEqual(t, 200, resp.StatusCode, "Status code")

	b, err = io.ReadAll(resp2.Body)
	utils.AssertEqual(t, nil, err, "iotuil.ReadAll()")
	utils.AssertEqual(t, "hi, i'm a custom sub sub fiber error", string(b), "Third fiber Response body")
}

<<<<<<< HEAD
func emptyHandler(c Ctx) error {
	return nil
}
func Test_App_print_Route(t *testing.T) {
	app := New(Config{EnablePrintRoutes: true})
	app.Get("/", emptyHandler).Name("routeName")
	printRoutesMessage := captureOutput(func() {
		app.printRoutesMessage()
	})
	fmt.Println(printRoutesMessage)
	utils.AssertEqual(t, true, strings.Contains(printRoutesMessage, "GET"))
	utils.AssertEqual(t, true, strings.Contains(printRoutesMessage, "/"))
	utils.AssertEqual(t, true, strings.Contains(printRoutesMessage, "emptyHandler"))
	utils.AssertEqual(t, true, strings.Contains(printRoutesMessage, "routeName"))
}

func Test_App_print_Route_with_group(t *testing.T) {
	app := New(Config{EnablePrintRoutes: true})
	app.Get("/", emptyHandler)
	v1 := app.Group("v1")
	v1.Get("/test", emptyHandler).Name("v1")
	v1.Post("/test/fiber", emptyHandler)
	v1.Put("/test/fiber/*", emptyHandler)
	printRoutesMessage := captureOutput(func() {
		app.printRoutesMessage()
	})
	fmt.Println(printRoutesMessage)
	utils.AssertEqual(t, true, strings.Contains(printRoutesMessage, "GET"))
	utils.AssertEqual(t, true, strings.Contains(printRoutesMessage, "/"))
	utils.AssertEqual(t, true, strings.Contains(printRoutesMessage, "emptyHandler"))
	utils.AssertEqual(t, true, strings.Contains(printRoutesMessage, "/v1/test"))
	utils.AssertEqual(t, true, strings.Contains(printRoutesMessage, "POST"))
	utils.AssertEqual(t, true, strings.Contains(printRoutesMessage, "/v1/test/fiber"))
	utils.AssertEqual(t, true, strings.Contains(printRoutesMessage, "PUT"))
	utils.AssertEqual(t, true, strings.Contains(printRoutesMessage, "/v1/test/fiber/*"))
=======
func Test_App_Test_no_timeout_infinitely(t *testing.T) {
	var err error
	c := make(chan int)

	go func() {
		defer func() { c <- 0 }()
		app := New()
		app.Get("/", func(c *Ctx) error {
			runtime.Goexit()
			return nil
		})

		req := httptest.NewRequest(http.MethodGet, "/", http.NoBody)
		_, err = app.Test(req, -1)
	}()

	tk := time.NewTimer(5 * time.Second)
	defer tk.Stop()

	select {
	case <-tk.C:
		t.Error("hanging test")
		t.FailNow()
	case <-c:
	}

	if err == nil {
		t.Error("unexpected success request")
		t.FailNow()
	}
>>>>>>> 1fec8757
}<|MERGE_RESOLUTION|>--- conflicted
+++ resolved
@@ -9,11 +9,6 @@
 	"errors"
 	"fmt"
 	"io"
-<<<<<<< HEAD
-	"log"
-=======
-	"io/ioutil"
->>>>>>> 1fec8757
 	"mime/multipart"
 	"net"
 	"net/http"
@@ -1156,13 +1151,8 @@
 	utils.AssertEqual(t, nil, err, "app.Test(req)")
 	utils.AssertEqual(t, 200, resp.StatusCode, "Status code")
 
-<<<<<<< HEAD
 	app.Get("timeout", func(c Ctx) error {
-		time.Sleep(55 * time.Millisecond)
-=======
-	app.Get("timeout", func(c *Ctx) error {
 		time.Sleep(200 * time.Millisecond)
->>>>>>> 1fec8757
 		return nil
 	})
 
@@ -1521,43 +1511,6 @@
 	utils.AssertEqual(t, "hi, i'm a custom sub sub fiber error", string(b), "Third fiber Response body")
 }
 
-<<<<<<< HEAD
-func emptyHandler(c Ctx) error {
-	return nil
-}
-func Test_App_print_Route(t *testing.T) {
-	app := New(Config{EnablePrintRoutes: true})
-	app.Get("/", emptyHandler).Name("routeName")
-	printRoutesMessage := captureOutput(func() {
-		app.printRoutesMessage()
-	})
-	fmt.Println(printRoutesMessage)
-	utils.AssertEqual(t, true, strings.Contains(printRoutesMessage, "GET"))
-	utils.AssertEqual(t, true, strings.Contains(printRoutesMessage, "/"))
-	utils.AssertEqual(t, true, strings.Contains(printRoutesMessage, "emptyHandler"))
-	utils.AssertEqual(t, true, strings.Contains(printRoutesMessage, "routeName"))
-}
-
-func Test_App_print_Route_with_group(t *testing.T) {
-	app := New(Config{EnablePrintRoutes: true})
-	app.Get("/", emptyHandler)
-	v1 := app.Group("v1")
-	v1.Get("/test", emptyHandler).Name("v1")
-	v1.Post("/test/fiber", emptyHandler)
-	v1.Put("/test/fiber/*", emptyHandler)
-	printRoutesMessage := captureOutput(func() {
-		app.printRoutesMessage()
-	})
-	fmt.Println(printRoutesMessage)
-	utils.AssertEqual(t, true, strings.Contains(printRoutesMessage, "GET"))
-	utils.AssertEqual(t, true, strings.Contains(printRoutesMessage, "/"))
-	utils.AssertEqual(t, true, strings.Contains(printRoutesMessage, "emptyHandler"))
-	utils.AssertEqual(t, true, strings.Contains(printRoutesMessage, "/v1/test"))
-	utils.AssertEqual(t, true, strings.Contains(printRoutesMessage, "POST"))
-	utils.AssertEqual(t, true, strings.Contains(printRoutesMessage, "/v1/test/fiber"))
-	utils.AssertEqual(t, true, strings.Contains(printRoutesMessage, "PUT"))
-	utils.AssertEqual(t, true, strings.Contains(printRoutesMessage, "/v1/test/fiber/*"))
-=======
 func Test_App_Test_no_timeout_infinitely(t *testing.T) {
 	var err error
 	c := make(chan int)
@@ -1565,7 +1518,7 @@
 	go func() {
 		defer func() { c <- 0 }()
 		app := New()
-		app.Get("/", func(c *Ctx) error {
+		app.Get("/", func(c Ctx) error {
 			runtime.Goexit()
 			return nil
 		})
@@ -1588,5 +1541,4 @@
 		t.Error("unexpected success request")
 		t.FailNow()
 	}
->>>>>>> 1fec8757
 }